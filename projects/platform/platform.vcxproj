﻿<?xml version="1.0" encoding="utf-8"?>
<Project DefaultTargets="Build" ToolsVersion="4.0" xmlns="http://schemas.microsoft.com/developer/msbuild/2003">
  <ItemGroup Label="ProjectConfigurations">
    <ProjectConfiguration Include="Debug|Win32">
      <Configuration>Debug</Configuration>
      <Platform>Win32</Platform>
    </ProjectConfiguration>
    <ProjectConfiguration Include="Release|Win32">
      <Configuration>Release</Configuration>
      <Platform>Win32</Platform>
    </ProjectConfiguration>
  </ItemGroup>
  <PropertyGroup Label="Globals">
    <ProjectGuid>{0C468713-C946-4EDB-B1C4-457DDBB61A69}</ProjectGuid>
    <RootNamespace>platform</RootNamespace>
  </PropertyGroup>
  <Import Project="$(VCTargetsPath)\Microsoft.Cpp.Default.props" />
  <PropertyGroup Condition="'$(Configuration)|$(Platform)'=='Debug|Win32'" Label="Configuration">
    <ConfigurationType>DynamicLibrary</ConfigurationType>
    <UseDebugLibraries>true</UseDebugLibraries>
    <PlatformToolset>v110</PlatformToolset>
    <CharacterSet>NotSet</CharacterSet>
  </PropertyGroup>
  <PropertyGroup Condition="'$(Configuration)|$(Platform)'=='Release|Win32'" Label="Configuration">
    <ConfigurationType>DynamicLibrary</ConfigurationType>
    <UseDebugLibraries>false</UseDebugLibraries>
    <PlatformToolset>v110</PlatformToolset>
    <WholeProgramOptimization>false</WholeProgramOptimization>
    <CharacterSet>NotSet</CharacterSet>
  </PropertyGroup>
  <Import Project="$(VCTargetsPath)\Microsoft.Cpp.props" />
  <ImportGroup Label="ExtensionSettings">
  </ImportGroup>
  <ImportGroup Label="PropertySheets" Condition="'$(Configuration)|$(Platform)'=='Debug|Win32'">
    <Import Project="$(UserRootDir)\Microsoft.Cpp.$(Platform).user.props" Condition="exists('$(UserRootDir)\Microsoft.Cpp.$(Platform).user.props')" Label="LocalAppDataPlatform" />
  </ImportGroup>
  <ImportGroup Label="PropertySheets" Condition="'$(Configuration)|$(Platform)'=='Release|Win32'">
    <Import Project="$(UserRootDir)\Microsoft.Cpp.$(Platform).user.props" Condition="exists('$(UserRootDir)\Microsoft.Cpp.$(Platform).user.props')" Label="LocalAppDataPlatform" />
  </ImportGroup>
  <PropertyGroup Label="UserMacros" />
  <PropertyGroup Condition="'$(Configuration)|$(Platform)'=='Debug|Win32'">
    <OutDir>$(SolutionDir)bin\$(Configuration)\</OutDir>
    <IntDir>$(SolutionDir)tmp\$(Configuration)\$(ProjectName)\</IntDir>
    <TargetExt>.dll</TargetExt>
  </PropertyGroup>
  <PropertyGroup Condition="'$(Configuration)|$(Platform)'=='Release|Win32'">
    <OutDir>$(SolutionDir)bin\$(Configuration)\</OutDir>
    <IntDir>$(SolutionDir)tmp\$(Configuration)\$(ProjectName)\</IntDir>
    <TargetExt>.dll</TargetExt>
  </PropertyGroup>
  <ItemDefinitionGroup Condition="'$(Configuration)|$(Platform)'=='Debug|Win32'">
    <ClCompile>
      <WarningLevel>Level3</WarningLevel>
      <Optimization>Disabled</Optimization>
      <MultiProcessorCompilation>true</MultiProcessorCompilation>
      <MinimalRebuild>false</MinimalRebuild>
      <AdditionalIncludeDirectories>..\..\src;%(AdditionalIncludeDirectories)</AdditionalIncludeDirectories>
      <PreprocessorDefinitions>BUILDING_PLATFORM;%(PreprocessorDefinitions)</PreprocessorDefinitions>
    </ClCompile>
    <Link>
      <GenerateDebugInformation>true</GenerateDebugInformation>
      <AdditionalLibraryDirectories>..\..\bin\$(Configuration)\;%(AdditionalLibraryDirectories)</AdditionalLibraryDirectories>
      <AdditionalDependencies>%(AdditionalDependencies)</AdditionalDependencies>
    </Link>
    <PostBuildEvent>
      <Command>
      </Command>
    </PostBuildEvent>
  </ItemDefinitionGroup>
  <ItemDefinitionGroup Condition="'$(Configuration)|$(Platform)'=='Release|Win32'">
    <ClCompile>
      <WarningLevel>Level3</WarningLevel>
      <Optimization>MaxSpeed</Optimization>
      <FunctionLevelLinking>true</FunctionLevelLinking>
      <IntrinsicFunctions>true</IntrinsicFunctions>
      <MultiProcessorCompilation>true</MultiProcessorCompilation>
      <PreprocessorDefinitions>BUILDING_PLATFORM;%(PreprocessorDefinitions)</PreprocessorDefinitions>
      <AdditionalIncludeDirectories>..\..\src;%(AdditionalIncludeDirectories)</AdditionalIncludeDirectories>
    </ClCompile>
    <Link>
      <GenerateDebugInformation>true</GenerateDebugInformation>
      <EnableCOMDATFolding>true</EnableCOMDATFolding>
      <OptimizeReferences>true</OptimizeReferences>
      <AdditionalDependencies>%(AdditionalDependencies)</AdditionalDependencies>
      <AdditionalLibraryDirectories>..\..\bin\$(Configuration)\;%(AdditionalLibraryDirectories)</AdditionalLibraryDirectories>
    </Link>
  </ItemDefinitionGroup>
  <ItemGroup>
    <ClInclude Include="..\..\src\platform\atomic.h" />
    <ClInclude Include="..\..\src\platform\event.h" />
    <ClInclude Include="..\..\src\platform\input_system.h" />
    <ClInclude Include="..\..\src\platform\mutex.h" />
    <ClInclude Include="..\..\src\platform\os_file.h" />
    <ClInclude Include="..\..\src\platform\semaphore.h" />
    <ClInclude Include="..\..\src\platform\socket.h" />
    <ClInclude Include="..\..\src\platform\spin_mutex.h" />
    <ClInclude Include="..\..\src\platform\task.h" />
  </ItemGroup>
  <ItemGroup>
<<<<<<< HEAD
=======
    <ClCompile Include="..\..\src\platform\os_file.cpp" />
>>>>>>> d2196a57
    <ClCompile Include="..\..\src\platform\pc\atomic.cpp" />
    <ClCompile Include="..\..\src\platform\pc\event.cpp" />
    <ClCompile Include="..\..\src\platform\pc\input_system.cpp" />
    <ClCompile Include="..\..\src\platform\pc\mutex.cpp" />
    <ClCompile Include="..\..\src\platform\pc\semaphore.cpp" />
    <ClCompile Include="..\..\src\platform\pc\socket.cpp" />
    <ClCompile Include="..\..\src\platform\pc\spin_mutex.cpp" />
    <ClCompile Include="..\..\src\platform\pc\task.cpp" />
  </ItemGroup>
  <Import Project="$(VCTargetsPath)\Microsoft.Cpp.targets" />
  <ImportGroup Label="ExtensionTargets">
  </ImportGroup>
</Project><|MERGE_RESOLUTION|>--- conflicted
+++ resolved
@@ -1,116 +1,113 @@
-﻿<?xml version="1.0" encoding="utf-8"?>
-<Project DefaultTargets="Build" ToolsVersion="4.0" xmlns="http://schemas.microsoft.com/developer/msbuild/2003">
-  <ItemGroup Label="ProjectConfigurations">
-    <ProjectConfiguration Include="Debug|Win32">
-      <Configuration>Debug</Configuration>
-      <Platform>Win32</Platform>
-    </ProjectConfiguration>
-    <ProjectConfiguration Include="Release|Win32">
-      <Configuration>Release</Configuration>
-      <Platform>Win32</Platform>
-    </ProjectConfiguration>
-  </ItemGroup>
-  <PropertyGroup Label="Globals">
-    <ProjectGuid>{0C468713-C946-4EDB-B1C4-457DDBB61A69}</ProjectGuid>
-    <RootNamespace>platform</RootNamespace>
-  </PropertyGroup>
-  <Import Project="$(VCTargetsPath)\Microsoft.Cpp.Default.props" />
-  <PropertyGroup Condition="'$(Configuration)|$(Platform)'=='Debug|Win32'" Label="Configuration">
-    <ConfigurationType>DynamicLibrary</ConfigurationType>
-    <UseDebugLibraries>true</UseDebugLibraries>
-    <PlatformToolset>v110</PlatformToolset>
-    <CharacterSet>NotSet</CharacterSet>
-  </PropertyGroup>
-  <PropertyGroup Condition="'$(Configuration)|$(Platform)'=='Release|Win32'" Label="Configuration">
-    <ConfigurationType>DynamicLibrary</ConfigurationType>
-    <UseDebugLibraries>false</UseDebugLibraries>
-    <PlatformToolset>v110</PlatformToolset>
-    <WholeProgramOptimization>false</WholeProgramOptimization>
-    <CharacterSet>NotSet</CharacterSet>
-  </PropertyGroup>
-  <Import Project="$(VCTargetsPath)\Microsoft.Cpp.props" />
-  <ImportGroup Label="ExtensionSettings">
-  </ImportGroup>
-  <ImportGroup Label="PropertySheets" Condition="'$(Configuration)|$(Platform)'=='Debug|Win32'">
-    <Import Project="$(UserRootDir)\Microsoft.Cpp.$(Platform).user.props" Condition="exists('$(UserRootDir)\Microsoft.Cpp.$(Platform).user.props')" Label="LocalAppDataPlatform" />
-  </ImportGroup>
-  <ImportGroup Label="PropertySheets" Condition="'$(Configuration)|$(Platform)'=='Release|Win32'">
-    <Import Project="$(UserRootDir)\Microsoft.Cpp.$(Platform).user.props" Condition="exists('$(UserRootDir)\Microsoft.Cpp.$(Platform).user.props')" Label="LocalAppDataPlatform" />
-  </ImportGroup>
-  <PropertyGroup Label="UserMacros" />
-  <PropertyGroup Condition="'$(Configuration)|$(Platform)'=='Debug|Win32'">
-    <OutDir>$(SolutionDir)bin\$(Configuration)\</OutDir>
-    <IntDir>$(SolutionDir)tmp\$(Configuration)\$(ProjectName)\</IntDir>
-    <TargetExt>.dll</TargetExt>
-  </PropertyGroup>
-  <PropertyGroup Condition="'$(Configuration)|$(Platform)'=='Release|Win32'">
-    <OutDir>$(SolutionDir)bin\$(Configuration)\</OutDir>
-    <IntDir>$(SolutionDir)tmp\$(Configuration)\$(ProjectName)\</IntDir>
-    <TargetExt>.dll</TargetExt>
-  </PropertyGroup>
-  <ItemDefinitionGroup Condition="'$(Configuration)|$(Platform)'=='Debug|Win32'">
-    <ClCompile>
-      <WarningLevel>Level3</WarningLevel>
-      <Optimization>Disabled</Optimization>
-      <MultiProcessorCompilation>true</MultiProcessorCompilation>
-      <MinimalRebuild>false</MinimalRebuild>
-      <AdditionalIncludeDirectories>..\..\src;%(AdditionalIncludeDirectories)</AdditionalIncludeDirectories>
-      <PreprocessorDefinitions>BUILDING_PLATFORM;%(PreprocessorDefinitions)</PreprocessorDefinitions>
-    </ClCompile>
-    <Link>
-      <GenerateDebugInformation>true</GenerateDebugInformation>
-      <AdditionalLibraryDirectories>..\..\bin\$(Configuration)\;%(AdditionalLibraryDirectories)</AdditionalLibraryDirectories>
-      <AdditionalDependencies>%(AdditionalDependencies)</AdditionalDependencies>
-    </Link>
-    <PostBuildEvent>
-      <Command>
-      </Command>
-    </PostBuildEvent>
-  </ItemDefinitionGroup>
-  <ItemDefinitionGroup Condition="'$(Configuration)|$(Platform)'=='Release|Win32'">
-    <ClCompile>
-      <WarningLevel>Level3</WarningLevel>
-      <Optimization>MaxSpeed</Optimization>
-      <FunctionLevelLinking>true</FunctionLevelLinking>
-      <IntrinsicFunctions>true</IntrinsicFunctions>
-      <MultiProcessorCompilation>true</MultiProcessorCompilation>
-      <PreprocessorDefinitions>BUILDING_PLATFORM;%(PreprocessorDefinitions)</PreprocessorDefinitions>
-      <AdditionalIncludeDirectories>..\..\src;%(AdditionalIncludeDirectories)</AdditionalIncludeDirectories>
-    </ClCompile>
-    <Link>
-      <GenerateDebugInformation>true</GenerateDebugInformation>
-      <EnableCOMDATFolding>true</EnableCOMDATFolding>
-      <OptimizeReferences>true</OptimizeReferences>
-      <AdditionalDependencies>%(AdditionalDependencies)</AdditionalDependencies>
-      <AdditionalLibraryDirectories>..\..\bin\$(Configuration)\;%(AdditionalLibraryDirectories)</AdditionalLibraryDirectories>
-    </Link>
-  </ItemDefinitionGroup>
-  <ItemGroup>
-    <ClInclude Include="..\..\src\platform\atomic.h" />
-    <ClInclude Include="..\..\src\platform\event.h" />
-    <ClInclude Include="..\..\src\platform\input_system.h" />
-    <ClInclude Include="..\..\src\platform\mutex.h" />
-    <ClInclude Include="..\..\src\platform\os_file.h" />
-    <ClInclude Include="..\..\src\platform\semaphore.h" />
-    <ClInclude Include="..\..\src\platform\socket.h" />
-    <ClInclude Include="..\..\src\platform\spin_mutex.h" />
-    <ClInclude Include="..\..\src\platform\task.h" />
-  </ItemGroup>
-  <ItemGroup>
-<<<<<<< HEAD
-=======
-    <ClCompile Include="..\..\src\platform\os_file.cpp" />
->>>>>>> d2196a57
-    <ClCompile Include="..\..\src\platform\pc\atomic.cpp" />
-    <ClCompile Include="..\..\src\platform\pc\event.cpp" />
-    <ClCompile Include="..\..\src\platform\pc\input_system.cpp" />
-    <ClCompile Include="..\..\src\platform\pc\mutex.cpp" />
-    <ClCompile Include="..\..\src\platform\pc\semaphore.cpp" />
-    <ClCompile Include="..\..\src\platform\pc\socket.cpp" />
-    <ClCompile Include="..\..\src\platform\pc\spin_mutex.cpp" />
-    <ClCompile Include="..\..\src\platform\pc\task.cpp" />
-  </ItemGroup>
-  <Import Project="$(VCTargetsPath)\Microsoft.Cpp.targets" />
-  <ImportGroup Label="ExtensionTargets">
-  </ImportGroup>
+﻿<?xml version="1.0" encoding="utf-8"?>
+<Project DefaultTargets="Build" ToolsVersion="4.0" xmlns="http://schemas.microsoft.com/developer/msbuild/2003">
+  <ItemGroup Label="ProjectConfigurations">
+    <ProjectConfiguration Include="Debug|Win32">
+      <Configuration>Debug</Configuration>
+      <Platform>Win32</Platform>
+    </ProjectConfiguration>
+    <ProjectConfiguration Include="Release|Win32">
+      <Configuration>Release</Configuration>
+      <Platform>Win32</Platform>
+    </ProjectConfiguration>
+  </ItemGroup>
+  <PropertyGroup Label="Globals">
+    <ProjectGuid>{0C468713-C946-4EDB-B1C4-457DDBB61A69}</ProjectGuid>
+    <RootNamespace>platform</RootNamespace>
+  </PropertyGroup>
+  <Import Project="$(VCTargetsPath)\Microsoft.Cpp.Default.props" />
+  <PropertyGroup Condition="'$(Configuration)|$(Platform)'=='Debug|Win32'" Label="Configuration">
+    <ConfigurationType>DynamicLibrary</ConfigurationType>
+    <UseDebugLibraries>true</UseDebugLibraries>
+    <PlatformToolset>v110</PlatformToolset>
+    <CharacterSet>NotSet</CharacterSet>
+  </PropertyGroup>
+  <PropertyGroup Condition="'$(Configuration)|$(Platform)'=='Release|Win32'" Label="Configuration">
+    <ConfigurationType>DynamicLibrary</ConfigurationType>
+    <UseDebugLibraries>false</UseDebugLibraries>
+    <PlatformToolset>v110</PlatformToolset>
+    <WholeProgramOptimization>false</WholeProgramOptimization>
+    <CharacterSet>NotSet</CharacterSet>
+  </PropertyGroup>
+  <Import Project="$(VCTargetsPath)\Microsoft.Cpp.props" />
+  <ImportGroup Label="ExtensionSettings">
+  </ImportGroup>
+  <ImportGroup Label="PropertySheets" Condition="'$(Configuration)|$(Platform)'=='Debug|Win32'">
+    <Import Project="$(UserRootDir)\Microsoft.Cpp.$(Platform).user.props" Condition="exists('$(UserRootDir)\Microsoft.Cpp.$(Platform).user.props')" Label="LocalAppDataPlatform" />
+  </ImportGroup>
+  <ImportGroup Label="PropertySheets" Condition="'$(Configuration)|$(Platform)'=='Release|Win32'">
+    <Import Project="$(UserRootDir)\Microsoft.Cpp.$(Platform).user.props" Condition="exists('$(UserRootDir)\Microsoft.Cpp.$(Platform).user.props')" Label="LocalAppDataPlatform" />
+  </ImportGroup>
+  <PropertyGroup Label="UserMacros" />
+  <PropertyGroup Condition="'$(Configuration)|$(Platform)'=='Debug|Win32'">
+    <OutDir>$(SolutionDir)bin\$(Configuration)\</OutDir>
+    <IntDir>$(SolutionDir)tmp\$(Configuration)\$(ProjectName)\</IntDir>
+    <TargetExt>.dll</TargetExt>
+  </PropertyGroup>
+  <PropertyGroup Condition="'$(Configuration)|$(Platform)'=='Release|Win32'">
+    <OutDir>$(SolutionDir)bin\$(Configuration)\</OutDir>
+    <IntDir>$(SolutionDir)tmp\$(Configuration)\$(ProjectName)\</IntDir>
+    <TargetExt>.dll</TargetExt>
+  </PropertyGroup>
+  <ItemDefinitionGroup Condition="'$(Configuration)|$(Platform)'=='Debug|Win32'">
+    <ClCompile>
+      <WarningLevel>Level3</WarningLevel>
+      <Optimization>Disabled</Optimization>
+      <MultiProcessorCompilation>true</MultiProcessorCompilation>
+      <MinimalRebuild>false</MinimalRebuild>
+      <AdditionalIncludeDirectories>..\..\src;%(AdditionalIncludeDirectories)</AdditionalIncludeDirectories>
+      <PreprocessorDefinitions>BUILDING_PLATFORM;%(PreprocessorDefinitions)</PreprocessorDefinitions>
+    </ClCompile>
+    <Link>
+      <GenerateDebugInformation>true</GenerateDebugInformation>
+      <AdditionalLibraryDirectories>..\..\bin\$(Configuration)\;%(AdditionalLibraryDirectories)</AdditionalLibraryDirectories>
+      <AdditionalDependencies>%(AdditionalDependencies)</AdditionalDependencies>
+    </Link>
+    <PostBuildEvent>
+      <Command>
+      </Command>
+    </PostBuildEvent>
+  </ItemDefinitionGroup>
+  <ItemDefinitionGroup Condition="'$(Configuration)|$(Platform)'=='Release|Win32'">
+    <ClCompile>
+      <WarningLevel>Level3</WarningLevel>
+      <Optimization>MaxSpeed</Optimization>
+      <FunctionLevelLinking>true</FunctionLevelLinking>
+      <IntrinsicFunctions>true</IntrinsicFunctions>
+      <MultiProcessorCompilation>true</MultiProcessorCompilation>
+      <PreprocessorDefinitions>BUILDING_PLATFORM;%(PreprocessorDefinitions)</PreprocessorDefinitions>
+      <AdditionalIncludeDirectories>..\..\src;%(AdditionalIncludeDirectories)</AdditionalIncludeDirectories>
+    </ClCompile>
+    <Link>
+      <GenerateDebugInformation>true</GenerateDebugInformation>
+      <EnableCOMDATFolding>true</EnableCOMDATFolding>
+      <OptimizeReferences>true</OptimizeReferences>
+      <AdditionalDependencies>%(AdditionalDependencies)</AdditionalDependencies>
+      <AdditionalLibraryDirectories>..\..\bin\$(Configuration)\;%(AdditionalLibraryDirectories)</AdditionalLibraryDirectories>
+    </Link>
+  </ItemDefinitionGroup>
+  <ItemGroup>
+    <ClInclude Include="..\..\src\platform\atomic.h" />
+    <ClInclude Include="..\..\src\platform\event.h" />
+    <ClInclude Include="..\..\src\platform\input_system.h" />
+    <ClInclude Include="..\..\src\platform\mutex.h" />
+    <ClInclude Include="..\..\src\platform\os_file.h" />
+    <ClInclude Include="..\..\src\platform\semaphore.h" />
+    <ClInclude Include="..\..\src\platform\socket.h" />
+    <ClInclude Include="..\..\src\platform\spin_mutex.h" />
+    <ClInclude Include="..\..\src\platform\task.h" />
+  </ItemGroup>
+  <ItemGroup>
+    <ClCompile Include="..\..\src\platform\os_file.cpp" />
+    <ClCompile Include="..\..\src\platform\pc\atomic.cpp" />
+    <ClCompile Include="..\..\src\platform\pc\event.cpp" />
+    <ClCompile Include="..\..\src\platform\pc\input_system.cpp" />
+    <ClCompile Include="..\..\src\platform\pc\mutex.cpp" />
+    <ClCompile Include="..\..\src\platform\pc\semaphore.cpp" />
+    <ClCompile Include="..\..\src\platform\pc\socket.cpp" />
+    <ClCompile Include="..\..\src\platform\pc\spin_mutex.cpp" />
+    <ClCompile Include="..\..\src\platform\pc\task.cpp" />
+  </ItemGroup>
+  <Import Project="$(VCTargetsPath)\Microsoft.Cpp.targets" />
+  <ImportGroup Label="ExtensionTargets">
+  </ImportGroup>
 </Project>