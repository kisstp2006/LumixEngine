#pragma once
#include "core/lux.h"

namespace Lux
{
	namespace MT
	{
		typedef void* MutexHandle;

		class LUX_CORE_API Mutex
		{
		public:
<<<<<<< HEAD
			Mutex();
=======
>>>>>>> b9775d72
			explicit Mutex(bool locked);
			~Mutex();

			void lock();
			bool poll();

			void unlock();

		private:
			MutexHandle m_id;
		};

		class Lock
		{
		public:
			Lock(Mutex& mutex) : m_mutex(mutex) { mutex.lock(); }
			~Lock() { m_mutex.unlock(); }

		private:
			Mutex& m_mutex;
		};
	} // ~namespace MT
}; // ~namespace Lux<|MERGE_RESOLUTION|>--- conflicted
+++ resolved
@@ -10,10 +10,6 @@
 		class LUX_CORE_API Mutex
 		{
 		public:
-<<<<<<< HEAD
-			Mutex();
-=======
->>>>>>> b9775d72
 			explicit Mutex(bool locked);
 			~Mutex();
 
