#pragma once


#include <functional>
#include "job.h"
#include "manager.h"


namespace Lumix
{


namespace MTJD
{


	template <class T>
	class GenericJob : public MTJD::Job
	{
		public:
<<<<<<< HEAD
			GenericJob(IAllocator& allocator, MTJD::Manager& manager, T function)
				: MTJD::Job(true, MTJD::Priority::Normal, false, manager, allocator, allocator)
=======
			GenericJob(MTJD::Manager& manager, T function, IAllocator& allocator)
				: MTJD::Job(true, MTJD::Priority::Normal, false, manager, allocator)
>>>>>>> 92594efa
				, m_function(function)
			{
			}

			virtual void execute() override
			{
				m_function();
			}

		private:
			std::function<void()> m_function;
	};


	template <class T>
	MTJD::Job* makeJob(MTJD::Manager& manager, T function, IAllocator& allocator)
	{
		return allocator.newObject<GenericJob<T> >(manager, function, allocator);
	}




} // namespace MTJD


} // namespace Lumix<|MERGE_RESOLUTION|>--- conflicted
+++ resolved
@@ -18,13 +18,8 @@
 	class GenericJob : public MTJD::Job
 	{
 		public:
-<<<<<<< HEAD
-			GenericJob(IAllocator& allocator, MTJD::Manager& manager, T function)
+			GenericJob(MTJD::Manager& manager, T function, IAllocator& allocator)
 				: MTJD::Job(true, MTJD::Priority::Normal, false, manager, allocator, allocator)
-=======
-			GenericJob(MTJD::Manager& manager, T function, IAllocator& allocator)
-				: MTJD::Job(true, MTJD::Priority::Normal, false, manager, allocator)
->>>>>>> 92594efa
 				, m_function(function)
 			{
 			}
